/*! 🎯 Nyash Box実装モジュール
 * Everything is Box哲学に基づく各Box型の実装
 * 
 * ## 📦 利用可能なBox一覧
 * 
 * ### 🔤 基本データ型Box
 * - **StringBox**: 文字列操作 - `"Hello".length()`, `str.split(",")`
 * - **IntegerBox**: 整数計算 - `42.add(8)`, `num.toString()`
 * - **BoolBox**: 真偽値 - `true.not()`, `flag.toString()`
 * 
 * ### 🧮 計算・ユーティリティBox  
 * - **MathBox**: 数学関数 - `Math.sin(x)`, `Math.random()`
 * - **TimeBox**: 時間操作 - `Time.now()`, `time.format()`
 * - **RandomBox**: 乱数生成 - `Random.int(10)`, `Random.choice(array)`
 * 
 * ### 🖥️ システム・IO Box
 * - **ConsoleBox**: コンソール出力 - `console.log()`, `console.error()`  
 * - **DebugBox**: デバッグ支援 - `debug.trace()`, `debug.memory()`
 * - **SoundBox**: 音声再生 - `sound.beep()`, `sound.play(file)`
 * 
 * ### 🗄️ コレクション・データBox
 * - **MapBox**: キー値ストレージ - `map.set(key, val)`, `map.get(key)`
 * - **NullBox**: NULL値表現 - `null.toString()` → "void"
 * 
 * ### 🖼️ GUI・グラフィックBox
 * - **EguiBox**: デスクトップGUI - `gui.setTitle()`, `gui.run()`
 * 
 * ### 🌐 Web専用Box (WASM環境)
 * - **WebDisplayBox**: HTML表示 - `display.show(html)`
 * - **WebConsoleBox**: ブラウザコンソール - `webConsole.log()`
 * - **WebCanvasBox**: Canvas描画 - `canvas.drawRect()`
 * 
 * ### 🔗 通信・ネットワークBox
 * - **SimpleIntentBox**: P2P通信 - `intent.send()`, `intent.on()`
 * 
 * ## 💡 使用例
 * ```nyash
 * // 基本的な使い方
 * local str, num, result
 * str = "Nyash"
 * num = 42
 * result = str.concat(" v") + num.toString()
 * 
 * // GUIアプリ作成
 * local app
 * app = new EguiBox()
 * app.setTitle("My App")
 * app.run()
 * ```
 */

// Nyashは意図的にJavaScript/TypeScriptスタイルのcamelCase命名規約を採用
#![allow(non_snake_case)]

// 各Boxモジュールを宣言
pub mod string_box;
pub mod integer_box;
pub mod bool_box;
pub mod math_box;
pub mod time_box;
pub mod debug_box;
pub mod random_box;
pub mod sound_box;
pub mod map_box;
pub mod console_box;

// Web専用Box群（ブラウザ環境でのみ利用可能）
#[cfg(target_arch = "wasm32")]
pub mod web;

// GUI Box（条件付きコンパイル）
#[cfg(not(target_arch = "wasm32"))]
pub mod egui_box;

// 共通で使う型とトレイトを再エクスポート
pub use string_box::StringBox;
pub use integer_box::IntegerBox;
pub use bool_box::BoolBox;
pub use math_box::MathBox;
pub use time_box::TimeBox;
pub use debug_box::DebugBox;
pub use random_box::RandomBox;
pub use sound_box::SoundBox;
pub use map_box::MapBox;
pub use console_box::ConsoleBox;

// EguiBoxの再エクスポート（非WASM環境のみ）
#[cfg(not(target_arch = "wasm32"))]
pub use egui_box::EguiBox;

// Web Box群の再エクスポート（WASM環境のみ）
#[cfg(target_arch = "wasm32")]
pub use web::{WebDisplayBox, WebConsoleBox, WebCanvasBox};

pub mod null_box;

// High-priority Box types
pub mod array;
pub mod buffer;
pub mod file;
pub mod future;
pub mod json;
pub mod result;
pub mod http;
pub mod stream;
pub mod regex;

// P2P通信Box群
// pub mod intent_box;
// pub mod intent_box_wrapper;
// pub mod p2p_box;

<<<<<<< HEAD
// 配列・リスト操作Box
pub mod array;
pub use array::ArrayBox;

=======
>>>>>>> 34a155e7
// null関数も再エクスポート
pub use null_box::{NullBox, null};

// High-priority Box types re-export
pub use array::ArrayBox;
pub use buffer::BufferBox;
pub use file::FileBox;
pub use future::{NyashFutureBox, FutureBox};
pub use json::JSONBox;
pub use result::{NyashResultBox, ResultBox};
pub use http::HttpClientBox;
pub use stream::{NyashStreamBox, StreamBox};
pub use regex::RegexBox;

// P2P通信Boxの再エクスポート
// pub use intent_box::IntentBox;
// pub use p2p_box::P2PBox;<|MERGE_RESOLUTION|>--- conflicted
+++ resolved
@@ -110,13 +110,6 @@
 // pub mod intent_box_wrapper;
 // pub mod p2p_box;
 
-<<<<<<< HEAD
-// 配列・リスト操作Box
-pub mod array;
-pub use array::ArrayBox;
-
-=======
->>>>>>> 34a155e7
 // null関数も再エクスポート
 pub use null_box::{NullBox, null};
 
