--- conflicted
+++ resolved
@@ -1,239 +1,48 @@
-<<<<<<< HEAD
-/*! 📦 ArrayBox - 配列・リスト操作Box
- * 
- * ## 📝 概要
- * 順序付きコレクションを扱うためのBox。
- * JavaScript風の配列操作APIで直感的なデータ管理が可能。
- * 
- * ## 🛠️ 利用可能メソッド
- * - `push(item)` - 要素を末尾に追加
- * - `pop()` - 末尾の要素を削除して返す
- * - `get(index)` - 指定インデックスの要素を取得
- * - `set(index, value)` - 指定インデックスに要素を設定
- * - `length()` - 配列の長さを取得
- * - `remove(index)` - 指定インデックスの要素を削除
- * - `indexOf(item)` - 要素のインデックスを検索
- * - `contains(item)` - 要素が含まれているか確認
- * - `clear()` - すべての要素を削除
- * - `join(separator)` - 文字列として結合
- * 
- * ## 💡 使用例
- * ```nyash
- * local arr, item
- * arr = new ArrayBox()
- * 
- * // 要素の追加
- * arr.push("Apple")
- * arr.push("Banana")
- * arr.push("Cherry")
- * 
- * // 要素へのアクセス
- * print(arr.get(0))           // "Apple"
- * print(arr.length())         // 3
- * 
- * // 要素の削除
- * item = arr.pop()            // "Cherry"
- * arr.remove(0)               // "Apple"削除
- * 
- * // 文字列結合
- * print(arr.join(", "))       // "Banana"
- * ```
- * 
- * ## 🎮 実用例 - TodoList
- * ```nyash
- * static box TodoList {
- *     init { items, console }
- *     
- *     main() {
- *         me.items = new ArrayBox()
- *         me.console = new ConsoleBox()
- *         
- *         me.addTask("Nyash開発")
- *         me.addTask("ドキュメント作成")
- *         me.addTask("テスト実行")
- *         
- *         me.showTasks()
- *     }
- *     
- *     addTask(task) {
- *         me.items.push(task)
- *         me.console.log("✅ タスク追加: " + task)
- *     }
- *     
- *     showTasks() {
- *         me.console.log("=== Todo List ===")
- *         local i
- *         i = 0
- *         loop(i < me.items.length()) {
- *             me.console.log((i + 1) + ". " + me.items.get(i))
- *             i = i + 1
- *         }
- *     }
- * }
- * ```
- * 
- * ## ⚠️ 注意
- * - インデックスは0から開始
- * - 範囲外のインデックスアクセスはNullBoxを返す
- * - 異なる型の要素を混在可能（Everything is Box）
- */
-
-use crate::box_trait::{NyashBox, StringBox, IntegerBox, BoolBox};
-use crate::boxes::null_box::NullBox;
-use std::any::Any;
-use std::fmt::{Debug, Display};
-=======
 //! ArrayBox 📦 - 配列・リスト操作
 // Nyashの箱システムによる配列・リスト操作を提供します。
 // Arc<Mutex>パターンで内部可変性を実現
 
 use crate::box_trait::{NyashBox, StringBox, BoolBox, IntegerBox};
 use std::any::Any;
->>>>>>> 34a155e7
 use std::sync::{Arc, Mutex};
 
 #[derive(Debug, Clone)]
 pub struct ArrayBox {
-<<<<<<< HEAD
-    items: Arc<Mutex<Vec<Box<dyn NyashBox>>>>,
-=======
     pub items: Arc<Mutex<Vec<Box<dyn NyashBox>>>>,
->>>>>>> 34a155e7
     id: u64,
 }
 
 impl ArrayBox {
+    /// 新しいArrayBoxを作成
     pub fn new() -> Self {
         static mut COUNTER: u64 = 0;
         let id = unsafe {
             COUNTER += 1;
             COUNTER
         };
-<<<<<<< HEAD
-        
-=======
->>>>>>> 34a155e7
         ArrayBox { 
             items: Arc::new(Mutex::new(Vec::new())),
             id,
         }
     }
     
-<<<<<<< HEAD
-    /// 要素を末尾に追加
-=======
     /// 要素を追加
->>>>>>> 34a155e7
     pub fn push(&self, item: Box<dyn NyashBox>) -> Box<dyn NyashBox> {
         self.items.lock().unwrap().push(item);
         Box::new(StringBox::new("ok"))
     }
     
-<<<<<<< HEAD
-    /// 末尾の要素を削除して返す
-    pub fn pop(&self) -> Box<dyn NyashBox> {
-        match self.items.lock().unwrap().pop() {
-            Some(item) => item,
-            None => Box::new(NullBox::new()),
-=======
     /// 最後の要素を取り出す
     pub fn pop(&self) -> Box<dyn NyashBox> {
         match self.items.lock().unwrap().pop() {
             Some(item) => item,
             None => Box::new(crate::boxes::null_box::NullBox::new()),
->>>>>>> 34a155e7
         }
     }
     
     /// 要素数を取得
     pub fn length(&self) -> Box<dyn NyashBox> {
         Box::new(IntegerBox::new(self.items.lock().unwrap().len() as i64))
-<<<<<<< HEAD
-    }
-    
-    /// 指定インデックスの要素を取得
-    pub fn get(&self, index: Box<dyn NyashBox>) -> Box<dyn NyashBox> {
-        if let Some(idx_box) = index.as_any().downcast_ref::<IntegerBox>() {
-            let idx = idx_box.value as usize;
-            let items = self.items.lock().unwrap();
-            match items.get(idx) {
-                Some(item) => item.clone_box(),
-                None => Box::new(NullBox::new()),
-            }
-        } else {
-            Box::new(StringBox::new("Error: get() requires integer index"))
-        }
-    }
-    
-    /// 指定インデックスに要素を設定
-    pub fn set(&self, index: Box<dyn NyashBox>, value: Box<dyn NyashBox>) -> Box<dyn NyashBox> {
-        if let Some(idx_box) = index.as_any().downcast_ref::<IntegerBox>() {
-            let idx = idx_box.value as usize;
-            let mut items = self.items.lock().unwrap();
-            if idx < items.len() {
-                items[idx] = value;
-                Box::new(StringBox::new("ok"))
-            } else {
-                Box::new(StringBox::new("Error: index out of bounds"))
-            }
-        } else {
-            Box::new(StringBox::new("Error: set() requires integer index"))
-        }
-    }
-    
-    /// 指定インデックスの要素を削除
-    pub fn remove(&self, index: Box<dyn NyashBox>) -> Box<dyn NyashBox> {
-        if let Some(idx_box) = index.as_any().downcast_ref::<IntegerBox>() {
-            let idx = idx_box.value as usize;
-            let mut items = self.items.lock().unwrap();
-            if idx < items.len() {
-                items.remove(idx)
-            } else {
-                Box::new(NullBox::new())
-            }
-        } else {
-            Box::new(StringBox::new("Error: remove() requires integer index"))
-        }
-    }
-    
-    /// 要素のインデックスを検索
-    pub fn indexOf(&self, item: Box<dyn NyashBox>) -> Box<dyn NyashBox> {
-        let items = self.items.lock().unwrap();
-        for (i, element) in items.iter().enumerate() {
-            if element.equals(item.as_ref()).value {
-                return Box::new(IntegerBox::new(i as i64));
-            }
-        }
-        Box::new(IntegerBox::new(-1))
-    }
-    
-    /// 要素が含まれているか確認
-    pub fn contains(&self, item: Box<dyn NyashBox>) -> Box<dyn NyashBox> {
-        let items = self.items.lock().unwrap();
-        for element in items.iter() {
-            if element.equals(item.as_ref()).value {
-                return Box::new(BoolBox::new(true));
-            }
-        }
-        Box::new(BoolBox::new(false))
-    }
-    
-    /// すべての要素を削除
-    pub fn clear(&self) -> Box<dyn NyashBox> {
-        self.items.lock().unwrap().clear();
-        Box::new(StringBox::new("ok"))
-    }
-    
-    /// 文字列として結合
-    pub fn join(&self, separator: Box<dyn NyashBox>) -> Box<dyn NyashBox> {
-        if let Some(sep_box) = separator.as_any().downcast_ref::<StringBox>() {
-            let items = self.items.lock().unwrap();
-            let parts: Vec<String> = items
-                .iter()
-                .map(|item| item.to_string_box().value)
-                .collect();
-            Box::new(StringBox::new(parts.join(&sep_box.value)))
-=======
     }
     
     /// インデックスで要素を取得
@@ -257,33 +66,10 @@
         let mut items = self.items.lock().unwrap();
         if index < items.len() {
             Some(items.remove(index))
->>>>>>> 34a155e7
         } else {
-            Box::new(StringBox::new("Error: join() requires string separator"))
+            None
         }
     }
-<<<<<<< HEAD
-}
-
-impl NyashBox for ArrayBox {
-    fn type_name(&self) -> &'static str {
-        "ArrayBox"
-    }
-    
-    fn to_string_box(&self) -> StringBox {
-        let items = self.items.lock().unwrap();
-        let elements: Vec<String> = items
-            .iter()
-            .map(|item| item.to_string_box().value)
-            .collect();
-        StringBox::new(format!("[{}]", elements.join(", ")))
-    }
-    
-    fn clone_box(&self) -> Box<dyn NyashBox> {
-        Box::new(self.clone())
-    }
-    
-=======
     
     /// 指定された値のインデックスを検索
     pub fn indexOf(&self, value: &dyn NyashBox) -> Box<dyn NyashBox> {
@@ -348,7 +134,6 @@
         self.id
     }
 
->>>>>>> 34a155e7
     fn equals(&self, other: &dyn NyashBox) -> BoolBox {
         if let Some(other_array) = other.as_any().downcast_ref::<ArrayBox>() {
             let self_items = self.items.lock().unwrap();
@@ -359,11 +144,7 @@
             }
             
             for (a, b) in self_items.iter().zip(other_items.iter()) {
-<<<<<<< HEAD
-                if !a.equals(&**b).value {
-=======
                 if !a.equals(b.as_ref()).value {
->>>>>>> 34a155e7
                     return BoolBox::new(false);
                 }
             }
@@ -373,26 +154,4 @@
             BoolBox::new(false)
         }
     }
-<<<<<<< HEAD
-    
-    fn as_any(&self) -> &dyn Any {
-        self
-    }
-    
-    fn box_id(&self) -> u64 {
-        self.id
-    }
-}
-
-impl Display for ArrayBox {
-    fn fmt(&self, f: &mut std::fmt::Formatter<'_>) -> std::fmt::Result {
-        let items = self.items.lock().unwrap();
-        let elements: Vec<String> = items
-            .iter()
-            .map(|item| item.to_string_box().value)
-            .collect();
-        write!(f, "[{}]", elements.join(", "))
-    }
-=======
->>>>>>> 34a155e7
 }