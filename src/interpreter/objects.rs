--- conflicted
+++ resolved
@@ -9,7 +9,6 @@
 use super::*;
 use crate::boxes::null_box::NullBox;
 use crate::boxes::console_box::ConsoleBox;
-use crate::boxes::array::ArrayBox;
 // use crate::boxes::intent_box_wrapper::IntentBoxWrapper;
 use std::sync::Arc;
 
@@ -30,8 +29,6 @@
                 // 🌍 革命的実装：Environment tracking廃止
                 return Ok(array_box);
             }
-            // TODO: 以下のBoxはまだ実装されていない
-            /*
             "FileBox" => {
                 // FileBoxは引数1個（ファイルパス）で作成
                 if arguments.len() != 1 {
@@ -62,7 +59,6 @@
                 // 🌍 革命的実装：Environment tracking廃止
                 return Ok(result_box);
             }
-            */
             "ErrorBox" => {
                 // ErrorBoxは引数2個（エラータイプ、メッセージ）で作成
                 if arguments.len() != 2 {
@@ -695,14 +691,10 @@
         // 基本的なビルトイン型
         let is_builtin = matches!(type_name, 
             "IntegerBox" | "StringBox" | "BoolBox" | "ArrayBox" | "MapBox" | 
-            "MathBox" | 
+            "FileBox" | "ResultBox" | "FutureBox" | "ChannelBox" | "MathBox" | 
             "TimeBox" | "DateTimeBox" | "TimerBox" | "RandomBox" | "SoundBox" | 
-<<<<<<< HEAD
-            "DebugBox" | "MethodBox" | "NullBox" | "ConsoleBox"
-=======
             "DebugBox" | "MethodBox" | "NullBox" | "ConsoleBox" | "FloatBox" |
             "BufferBox" | "RegexBox" | "JSONBox" | "StreamBox" | "HTTPClientBox"
->>>>>>> 34a155e7
         );
         
         // Web専用Box（WASM環境のみ）
