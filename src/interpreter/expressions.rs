/*!
 * Expression Processing Module
 * 
 * Extracted from core.rs lines 408-787 (~380 lines)
 * Handles expression evaluation, binary operations, method calls, and field access
 * Core philosophy: "Everything is Box" with clean expression evaluation
 */

use super::*;
use crate::ast::UnaryOperator;
<<<<<<< HEAD
use crate::boxes::array::ArrayBox;
=======
use crate::boxes::{buffer::BufferBox, JSONBox, HttpClientBox, StreamBox, RegexBox};
>>>>>>> 34a155e7
// TODO: Fix NullBox import issue later
// use crate::NullBox;

impl NyashInterpreter {
    /// 式を実行 - Expression evaluation engine
    pub(super) fn execute_expression(&mut self, expression: &ASTNode) -> Result<Box<dyn NyashBox>, RuntimeError> {
        match expression {
            ASTNode::Literal { value, .. } => {
                Ok(value.to_nyash_box())
            }
            
            ASTNode::Variable { name, .. } => {
                // 🌍 革命的変数解決：local変数 → GlobalBoxフィールド → エラー
                self.resolve_variable(name)
                    .map_err(|_| RuntimeError::UndefinedVariableAt { 
                        name: name.clone(), 
                        span: expression.span() 
                    })
            }
            
            ASTNode::BinaryOp { operator, left, right, .. } => {
                self.execute_binary_op(operator, left, right)
            }
            
            ASTNode::UnaryOp { operator, operand, .. } => {
                self.execute_unary_op(operator, operand)
            }
            
            ASTNode::AwaitExpression { expression, .. } => {
                self.execute_await(expression)
            }
            
            ASTNode::MethodCall { object, method, arguments, .. } => {
                let result = self.execute_method_call(object, method, arguments);
                result
            }
            
            ASTNode::FieldAccess { object, field, .. } => {
                self.execute_field_access(object, field)
            }
            
            ASTNode::New { class, arguments, type_arguments, .. } => {
                self.execute_new(class, arguments, type_arguments)
            }
            
            ASTNode::This { .. } => {
                // 🌍 革命的this解決：local変数から取得
                self.resolve_variable("me")
                    .map_err(|_| RuntimeError::InvalidOperation {
                        message: "'this' is only available inside methods".to_string(),
                    })
            }
            
            ASTNode::Me { .. } => {
                
                // 🌍 革命的me解決：local変数から取得（thisと同じ）
                let result = self.resolve_variable("me")
                    .map_err(|_| RuntimeError::InvalidOperation {
                        message: "'me' is only available inside methods".to_string(),
                    });
                    
                result
            }
            
            ASTNode::ThisField { field, .. } => {
                // 🌍 革命的this.fieldアクセス：local変数から取得
                let this_value = self.resolve_variable("me")
                    .map_err(|_| RuntimeError::InvalidOperation {
                        message: "'this' is not bound in the current context".to_string(),
                    })?;
                
                if let Some(instance) = this_value.as_any().downcast_ref::<InstanceBox>() {
                    instance.get_field(field)
                        .ok_or_else(|| RuntimeError::InvalidOperation { 
                            message: format!("Field '{}' not found on this", field)
                        })
                } else {
                    Err(RuntimeError::TypeError {
                        message: "'this' is not an instance".to_string(),
                    })
                }
            }
            
            ASTNode::MeField { field, .. } => {
                // 🌍 革命的me.fieldアクセス：local変数から取得
                let me_value = self.resolve_variable("me")
                    .map_err(|_| RuntimeError::InvalidOperation {
                        message: "'this' is not bound in the current context".to_string(),
                    })?;
                
                if let Some(instance) = me_value.as_any().downcast_ref::<InstanceBox>() {
                    instance.get_field(field)
                        .ok_or_else(|| RuntimeError::InvalidOperation { 
                            message: format!("Field '{}' not found on me", field)
                        })
                } else {
                    Err(RuntimeError::TypeError {
                        message: "'this' is not an instance".to_string(),
                    })
                }
            }
            
            ASTNode::FunctionCall { name, arguments, .. } => {
                self.execute_function_call(name, arguments)
            }
            
            ASTNode::Arrow { sender, receiver, .. } => {
                self.execute_arrow(sender, receiver)
            }
            
            ASTNode::Include { filename, .. } => {
                self.execute_include(filename)?;
                Ok(Box::new(VoidBox::new()))
            }
            
            _ => Err(RuntimeError::InvalidOperation {
                message: format!("Cannot execute {:?} as expression", expression.node_type()),
            }),
        }
    }
    
    /// 二項演算を実行 - Binary operation processing
    pub(super) fn execute_binary_op(&mut self, op: &BinaryOperator, left: &ASTNode, right: &ASTNode) 
        -> Result<Box<dyn NyashBox>, RuntimeError> {
        let left_val = self.execute_expression(left)?;
        let right_val = self.execute_expression(right)?;
        
        match op {
            BinaryOperator::Add => {
                let add_box = AddBox::new(left_val, right_val);
                Ok(add_box.execute())
            }
            
            BinaryOperator::Equal => {
                let result = left_val.equals(right_val.as_ref());
                Ok(Box::new(result))
            }
            
            BinaryOperator::NotEqual => {
                let result = left_val.equals(right_val.as_ref());
                Ok(Box::new(BoolBox::new(!result.value)))
            }
            
            BinaryOperator::And => {
                let left_bool = self.is_truthy(&left_val);
                if !left_bool {
                    Ok(Box::new(BoolBox::new(false)))
                } else {
                    let right_bool = self.is_truthy(&right_val);
                    Ok(Box::new(BoolBox::new(right_bool)))
                }
            }
            
            BinaryOperator::Or => {
                let left_bool = self.is_truthy(&left_val);
                if left_bool {
                    Ok(Box::new(BoolBox::new(true)))
                } else {
                    let right_bool = self.is_truthy(&right_val);
                    Ok(Box::new(BoolBox::new(right_bool)))
                }
            }
            
            BinaryOperator::Subtract => {
                let sub_box = SubtractBox::new(left_val, right_val);
                Ok(sub_box.execute())
            }
            
            BinaryOperator::Multiply => {
                let mul_box = MultiplyBox::new(left_val, right_val);
                Ok(mul_box.execute())
            }
            
            BinaryOperator::Divide => {
                let div_box = DivideBox::new(left_val, right_val);
                Ok(div_box.execute())
            }
            
            BinaryOperator::Less => {
                let result = CompareBox::less(left_val.as_ref(), right_val.as_ref());
                Ok(Box::new(result))
            }
            
            BinaryOperator::Greater => {
                let result = CompareBox::greater(left_val.as_ref(), right_val.as_ref());
                Ok(Box::new(result))
            }
            
            BinaryOperator::LessEqual => {
                let result = CompareBox::less_equal(left_val.as_ref(), right_val.as_ref());
                Ok(Box::new(result))
            }
            
            BinaryOperator::GreaterEqual => {
                let result = CompareBox::greater_equal(left_val.as_ref(), right_val.as_ref());
                Ok(Box::new(result))
            }
        }
    }
    
    /// 単項演算を実行 - Unary operation processing
    pub(super) fn execute_unary_op(&mut self, operator: &UnaryOperator, operand: &ASTNode) 
        -> Result<Box<dyn NyashBox>, RuntimeError> {
        let operand_val = self.execute_expression(operand)?;
        
        match operator {
            UnaryOperator::Minus => {
                // 数値の符号反転
                if let Some(int_box) = operand_val.as_any().downcast_ref::<IntegerBox>() {
                    Ok(Box::new(IntegerBox::new(-int_box.value)))
                } else if let Some(float_box) = operand_val.as_any().downcast_ref::<FloatBox>() {
                    Ok(Box::new(FloatBox::new(-float_box.value)))
                } else {
                    Err(RuntimeError::TypeError {
                        message: "Unary minus can only be applied to Integer or Float".to_string(),
                    })
                }
            }
            UnaryOperator::Not => {
                // 論理否定
                if let Some(bool_box) = operand_val.as_any().downcast_ref::<BoolBox>() {
                    Ok(Box::new(BoolBox::new(!bool_box.value)))
                } else {
                    // どんな値でもtruthyness判定してnot演算を適用
                    let is_truthy = self.is_truthy(&operand_val);
                    Ok(Box::new(BoolBox::new(!is_truthy)))
                }
            }
        }
    }
    
    /// メソッド呼び出しを実行 - Method call processing
    pub(super) fn execute_method_call(&mut self, object: &ASTNode, method: &str, arguments: &[ASTNode]) 
        -> Result<Box<dyn NyashBox>, RuntimeError> {
        
        // 🔥 static関数のチェック
        if let ASTNode::Variable { name, .. } = object {
            // static関数が存在するかチェック
            let static_func = {
                let static_funcs = self.shared.static_functions.read().unwrap();
                if let Some(box_statics) = static_funcs.get(name) {
                    if let Some(func) = box_statics.get(method) {
                        Some(func.clone())
                    } else {
                        None
                    }
                } else {
                    None
                }
            };
            
            if let Some(static_func) = static_func {
                // static関数を実行
                if let ASTNode::FunctionDeclaration { params, body, .. } = static_func {
                        // 引数を評価
                        let mut arg_values = Vec::new();
                        for arg in arguments {
                            arg_values.push(self.execute_expression(arg)?);
                        }
                        
                        // パラメータ数チェック
                        if arg_values.len() != params.len() {
                            return Err(RuntimeError::InvalidOperation {
                                message: format!("Static method {}.{} expects {} arguments, got {}", 
                                               name, method, params.len(), arg_values.len()),
                            });
                        }
                        
                        // 🌍 local変数スタックを保存・クリア（static関数呼び出し開始）
                        let saved_locals = self.save_local_vars();
                        self.local_vars.clear();
                        
                        // 📤 outbox変数スタックも保存・クリア（static関数専用）
                        let saved_outbox = self.save_outbox_vars();
                        self.outbox_vars.clear();
                        
                        // 引数をlocal変数として設定
                        for (param, value) in params.iter().zip(arg_values.iter()) {
                            self.declare_local_variable(param, value.clone_box());
                        }
                        
                        // static関数の本体を実行
                        let mut result = Box::new(VoidBox::new()) as Box<dyn NyashBox>;
                        for statement in &body {
                            result = self.execute_statement(statement)?;
                            
                            // return文チェック
                            if let super::ControlFlow::Return(return_val) = &self.control_flow {
                                result = return_val.clone_box();
                                self.control_flow = super::ControlFlow::None;
                                break;
                            }
                        }
                        
                        // local変数スタックを復元
                        self.restore_local_vars(saved_locals);
                        
                        // outbox変数スタックを復元
                        self.restore_outbox_vars(saved_outbox);
                        
                        return Ok(result);
                }
            }
        }
        
        // オブジェクトを評価（通常のメソッド呼び出し）
        let obj_value = self.execute_expression(object)?;
        
        // StringBox method calls
        if let Some(string_box) = obj_value.as_any().downcast_ref::<StringBox>() {
            return self.execute_string_method(string_box, method, arguments);
        }
        
        // ArrayBox method calls  
        if let Some(array_box) = obj_value.as_any().downcast_ref::<ArrayBox>() {
            return self.execute_array_method(array_box, method, arguments);
        }
        
<<<<<<< HEAD
        // TODO: 以下のBoxはまだ実装されていない
        /*
=======
        // BufferBox method calls
        if let Some(buffer_box) = obj_value.as_any().downcast_ref::<BufferBox>() {
            return self.execute_buffer_method(buffer_box, method, arguments);
        }
        
>>>>>>> 34a155e7
        // FileBox method calls
        if let Some(file_box) = obj_value.as_any().downcast_ref::<FileBox>() {
            return self.execute_file_method(file_box, method, arguments);
        }
        
        // ResultBox method calls
        if let Some(result_box) = obj_value.as_any().downcast_ref::<ResultBox>() {
            return self.execute_result_method(result_box, method, arguments);
        }
        
        // FutureBox method calls
        if let Some(future_box) = obj_value.as_any().downcast_ref::<FutureBox>() {
            return self.execute_future_method(future_box, method, arguments);
        }
        
        // ChannelBox method calls
        if let Some(channel_box) = obj_value.as_any().downcast_ref::<ChannelBox>() {
            return self.execute_channel_method(channel_box, method, arguments);
        }
        */
        
        // JSONBox method calls
        if let Some(json_box) = obj_value.as_any().downcast_ref::<JSONBox>() {
            return self.execute_json_method(json_box, method, arguments);
        }
        
        // HttpClientBox method calls
        if let Some(http_box) = obj_value.as_any().downcast_ref::<HttpClientBox>() {
            return self.execute_http_method(http_box, method, arguments);
        }
        
        // StreamBox method calls
        if let Some(stream_box) = obj_value.as_any().downcast_ref::<StreamBox>() {
            return self.execute_stream_method(stream_box, method, arguments);
        }
        
        // RegexBox method calls
        if let Some(regex_box) = obj_value.as_any().downcast_ref::<RegexBox>() {
            return self.execute_regex_method(regex_box, method, arguments);
        }
        
        // MathBox method calls
        if let Some(math_box) = obj_value.as_any().downcast_ref::<MathBox>() {
            return self.execute_math_method(math_box, method, arguments);
        }
        
        // NullBox method calls
        if let Some(null_box) = obj_value.as_any().downcast_ref::<crate::boxes::null_box::NullBox>() {
            return self.execute_null_method(null_box, method, arguments);
        }
        
        // TimeBox method calls
        if let Some(time_box) = obj_value.as_any().downcast_ref::<TimeBox>() {
            return self.execute_time_method(time_box, method, arguments);
        }
        
        // DateTimeBox method calls
        if let Some(datetime_box) = obj_value.as_any().downcast_ref::<DateTimeBox>() {
            return self.execute_datetime_method(datetime_box, method, arguments);
        }
        
        // TimerBox method calls
        if let Some(timer_box) = obj_value.as_any().downcast_ref::<TimerBox>() {
            return self.execute_timer_method(timer_box, method, arguments);
        }
        
        // MapBox method calls
        if let Some(map_box) = obj_value.as_any().downcast_ref::<MapBox>() {
            return self.execute_map_method(map_box, method, arguments);
        }
        
        // RandomBox method calls
        if let Some(random_box) = obj_value.as_any().downcast_ref::<RandomBox>() {
            return self.execute_random_method(random_box, method, arguments);
        }
        
        // SoundBox method calls
        if let Some(sound_box) = obj_value.as_any().downcast_ref::<SoundBox>() {
            return self.execute_sound_method(sound_box, method, arguments);
        }
        
        // DebugBox method calls
        if let Some(debug_box) = obj_value.as_any().downcast_ref::<DebugBox>() {
            return self.execute_debug_method(debug_box, method, arguments);
        }
        
        // ConsoleBox method calls
        if let Some(console_box) = obj_value.as_any().downcast_ref::<crate::boxes::console_box::ConsoleBox>() {
            return self.execute_console_method(console_box, method, arguments);
        }
        
        // EguiBox method calls (非WASM環境のみ)
        #[cfg(not(target_arch = "wasm32"))]
        if let Some(egui_box) = obj_value.as_any().downcast_ref::<crate::boxes::EguiBox>() {
            return self.execute_egui_method(egui_box, method, arguments);
        }
        
        // WebDisplayBox method calls (WASM環境のみ)
        #[cfg(target_arch = "wasm32")]
        if let Some(web_display_box) = obj_value.as_any().downcast_ref::<crate::boxes::WebDisplayBox>() {
            return self.execute_web_display_method(web_display_box, method, arguments);
        }
        
        // WebConsoleBox method calls (WASM環境のみ)
        #[cfg(target_arch = "wasm32")]
        if let Some(web_console_box) = obj_value.as_any().downcast_ref::<crate::boxes::WebConsoleBox>() {
            return self.execute_web_console_method(web_console_box, method, arguments);
        }
        
        // WebCanvasBox method calls (WASM環境のみ)
        #[cfg(target_arch = "wasm32")]
        if let Some(web_canvas_box) = obj_value.as_any().downcast_ref::<crate::boxes::WebCanvasBox>() {
            return self.execute_web_canvas_method(web_canvas_box, method, arguments);
        }
        
        // MethodBox method calls
        if let Some(method_box) = obj_value.as_any().downcast_ref::<crate::method_box::MethodBox>() {
            return self.execute_method_box_method(method_box, method, arguments);
        }
        
        // IntegerBox method calls  
        if let Some(integer_box) = obj_value.as_any().downcast_ref::<IntegerBox>() {
            return self.execute_integer_method(integer_box, method, arguments);
        }
        
        // FloatBox method calls (将来的に追加予定)
        
        // RangeBox method calls (将来的に追加予定)
        
        // InstanceBox method calls
        if let Some(instance) = obj_value.as_any().downcast_ref::<InstanceBox>() {
            // fini()は特別処理
            if method == "fini" {
                // 既に解放済みの場合は何もしない（二重fini()対策）
                if instance.is_finalized() {
                    return Ok(Box::new(VoidBox::new()));
                }
                
                // まず、Box内で定義されたfini()メソッドがあれば実行
                if let Some(fini_method) = instance.get_method("fini") {
                    if let ASTNode::FunctionDeclaration { body, .. } = fini_method.clone() {
                        // 🌍 革命的メソッド実行：local変数スタックを使用
                        let saved_locals = self.save_local_vars();
                        self.local_vars.clear();
                        
                        // thisをlocal変数として設定
                        self.declare_local_variable("me", obj_value.clone_box());
                        
                        // fini()メソッドの本体を実行
                        let mut _result = Box::new(VoidBox::new()) as Box<dyn NyashBox>;
                        for statement in &body {
                            _result = self.execute_statement(statement)?;
                            
                            // return文チェック
                            if let super::ControlFlow::Return(_) = &self.control_flow {
                                self.control_flow = super::ControlFlow::None;
                                break;
                            }
                        }
                        
                        // local変数スタックを復元
                        self.restore_local_vars(saved_locals);
                    }
                }
                
                // インスタンスの内部的な解放処理
                instance.fini().map_err(|e| RuntimeError::InvalidOperation {
                    message: e,
                })?;
                finalization::mark_as_finalized(instance.box_id());
                return Ok(Box::new(VoidBox::new()));
            }
            
            // メソッドを取得
            let method_ast = instance.get_method(method)
                .ok_or(RuntimeError::InvalidOperation {
                    message: format!("Method '{}' not found in {}", method, instance.class_name),
                })?
                .clone();
            
            // メソッドが関数宣言の形式であることを確認
            if let ASTNode::FunctionDeclaration { params, body, .. } = method_ast {
                // 🚨 FIX: 引数評価を完全に現在のコンテキストで完了させる
                let mut arg_values = Vec::new();
                for (i, arg) in arguments.iter().enumerate() {
                    let arg_value = self.execute_expression(arg)?;
                    arg_values.push(arg_value);
                }
                
                // パラメータ数チェック
                if arg_values.len() != params.len() {
                    return Err(RuntimeError::InvalidOperation {
                        message: format!("Method {} expects {} arguments, got {}", 
                                       method, params.len(), arg_values.len()),
                    });
                }
                
                // 🌍 NOW SAFE: すべての引数評価完了後にコンテキスト切り替え
                let saved_locals = self.save_local_vars();
                self.local_vars.clear();
                
                // thisをlocal変数として設定
                self.declare_local_variable("me", obj_value.clone_box());
                
                // パラメータをlocal変数として設定
                for (param, value) in params.iter().zip(arg_values.iter()) {
                    self.declare_local_variable(param, value.clone_box());
                }
                
                // メソッド本体を実行
                let mut result: Box<dyn NyashBox> = Box::new(VoidBox::new());
                for statement in &body {
                    result = self.execute_statement(statement)?;
                    
                    // return文チェック
                    if let super::ControlFlow::Return(return_val) = &self.control_flow {
                        result = return_val.clone_box();
                        self.control_flow = super::ControlFlow::None;
                        break;
                    }
                }
                
                // local変数スタックを復元
                self.restore_local_vars(saved_locals);
                
                Ok(result)
            } else {
                Err(RuntimeError::InvalidOperation {
                    message: format!("Method '{}' is not a valid function declaration", method),
                })
            }
        } else {
            Err(RuntimeError::TypeError {
                message: format!("Cannot call method '{}' on non-instance type", method),
            })
        }
    }
    
    /// フィールドアクセスを実行 - Field access processing
    pub(super) fn execute_field_access(&mut self, object: &ASTNode, field: &str) 
        -> Result<Box<dyn NyashBox>, RuntimeError> {
        
        // 🔥 Static Boxアクセスチェック
        if let ASTNode::Variable { name, .. } = object {
            // Static boxの可能性をチェック
            if self.is_static_box(name) {
                return self.execute_static_field_access(name, field);
            }
        }
        
        
        // オブジェクトを評価（通常のフィールドアクセス）  
        let obj_value = self.execute_expression(object);
        
        let obj_value = obj_value?;
        
        // InstanceBoxにキャスト
        if let Some(instance) = obj_value.as_any().downcast_ref::<InstanceBox>() {
            // フィールドの値を取得
            instance.get_field(field)
                .ok_or(RuntimeError::InvalidOperation {
                    message: format!("Field '{}' not found in {}", field, instance.class_name),
                })
        } else {
            Err(RuntimeError::TypeError {
                message: format!("Cannot access field '{}' on non-instance type. Type: {}", field, obj_value.type_name()),
            })
        }
    }
    
    /// 🔥 Static Box名前空間のフィールドアクセス
    fn execute_static_field_access(&mut self, static_box_name: &str, field: &str) 
        -> Result<Box<dyn NyashBox>, RuntimeError> {
        // 1. Static Boxの初期化を確実に実行
        self.ensure_static_box_initialized(static_box_name)?;
        
        // 2. GlobalBox.statics.{static_box_name} からインスタンスを取得
        let global_box = self.shared.global_box.lock()
            .map_err(|_| RuntimeError::RuntimeFailure {
                message: "Failed to acquire global box lock".to_string()
            })?;
            
        let statics_box = global_box.get_field("statics")
            .ok_or(RuntimeError::RuntimeFailure {
                message: "statics namespace not found in GlobalBox".to_string()
            })?;
            
        let statics_instance = statics_box.as_any()
            .downcast_ref::<InstanceBox>()
            .ok_or(RuntimeError::TypeError {
                message: "statics field is not an InstanceBox".to_string()
            })?;
            
        let static_box_instance = statics_instance.get_field(static_box_name)
            .ok_or(RuntimeError::RuntimeFailure {
                message: format!("Static box '{}' instance not found in statics namespace", static_box_name)
            })?;
            
        let instance = static_box_instance.as_any()
            .downcast_ref::<InstanceBox>()
            .ok_or(RuntimeError::TypeError {
                message: format!("Static box '{}' is not an InstanceBox", static_box_name)
            })?;
        
        // 3. フィールドアクセス
        instance.get_field(field)
            .ok_or(RuntimeError::InvalidOperation {
                message: format!("Field '{}' not found in static box '{}'", field, static_box_name),
            })
    }
    
    
    /// await式を実行 - Execute await expression
    pub(super) fn execute_await(&mut self, expression: &ASTNode) -> Result<Box<dyn NyashBox>, RuntimeError> {
        let value = self.execute_expression(expression)?;
        
        // FutureBoxなら待機して結果を取得
        if let Some(future) = value.as_any().downcast_ref::<FutureBox>() {
            future.wait_and_get()
                .map_err(|msg| RuntimeError::InvalidOperation { message: msg })
        } else {
            // FutureBoxでなければそのまま返す
            Ok(value)
        }
    }
    
    /// 🔄 循環参照検出: オブジェクトの一意IDを取得
    fn get_object_id(&self, node: &ASTNode) -> Option<usize> {
        match node {
            ASTNode::Variable { name, .. } => {
                // 変数名のハッシュをIDとして使用
                Some(self.hash_string(name))
            }
            ASTNode::Me { .. } => {
                // 'me'参照の特別なID
                Some(usize::MAX) 
            }
            ASTNode::This { .. } => {
                // 'this'参照の特別なID  
                Some(usize::MAX - 1)
            }
            _ => None, // 他のノードタイプはID追跡しない
        }
    }
    
    /// 🔄 文字列のシンプルなハッシュ関数
    fn hash_string(&self, s: &str) -> usize {
        let mut hash = 0usize;
        for byte in s.bytes() {
            hash = hash.wrapping_mul(31).wrapping_add(byte as usize);
        }
        hash
    }
}<|MERGE_RESOLUTION|>--- conflicted
+++ resolved
@@ -8,11 +8,7 @@
 
 use super::*;
 use crate::ast::UnaryOperator;
-<<<<<<< HEAD
-use crate::boxes::array::ArrayBox;
-=======
 use crate::boxes::{buffer::BufferBox, JSONBox, HttpClientBox, StreamBox, RegexBox};
->>>>>>> 34a155e7
 // TODO: Fix NullBox import issue later
 // use crate::NullBox;
 
@@ -331,16 +327,11 @@
             return self.execute_array_method(array_box, method, arguments);
         }
         
-<<<<<<< HEAD
-        // TODO: 以下のBoxはまだ実装されていない
-        /*
-=======
         // BufferBox method calls
         if let Some(buffer_box) = obj_value.as_any().downcast_ref::<BufferBox>() {
             return self.execute_buffer_method(buffer_box, method, arguments);
         }
         
->>>>>>> 34a155e7
         // FileBox method calls
         if let Some(file_box) = obj_value.as_any().downcast_ref::<FileBox>() {
             return self.execute_file_method(file_box, method, arguments);
@@ -360,7 +351,6 @@
         if let Some(channel_box) = obj_value.as_any().downcast_ref::<ChannelBox>() {
             return self.execute_channel_method(channel_box, method, arguments);
         }
-        */
         
         // JSONBox method calls
         if let Some(json_box) = obj_value.as_any().downcast_ref::<JSONBox>() {
